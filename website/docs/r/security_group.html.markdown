--- conflicted
+++ resolved
@@ -86,12 +86,7 @@
 * `ipv6_cidr_blocks` - (Optional) List of IPv6 CIDR blocks.
 * `prefix_list_ids` - (Optional) List of Prefix List IDs.
 * `from_port` - (Required) The start port (or ICMP type number if protocol is "icmp" or "icmpv6")
-* `protocol` - (Required) The protocol. If you select a protocol of
-<<<<<<< HEAD
-"-1" (semantically equivalent to `"all"`, which is not a valid value here), you must specify a "from_port" and "to_port" equal to 0.  The supported values are defined in the "IpProtocol" argument on the [IpPermission](https://docs.aws.amazon.com/AWSEC2/latest/APIReference/API_IpPermission.html) API reference. This argument is normalized to a lowercase value to match the AWS API requirement when using with Terraform 0.12.x and above, please make sure that the value of the protocol is specified as lowercase when using with older version of Terraform to avoid an issue during upgrade.
-=======
-"-1" (semantically equivalent to `"all"`, which is not a valid value here), you must specify a "from_port" and "to_port" equal to 0. If not icmp, icmpv6, tcp, udp, or "-1" use the [protocol number](https://www.iana.org/assignments/protocol-numbers/protocol-numbers.xhtml)
->>>>>>> f7b2d3b6
+* `protocol` - (Required) The protocol. If you select a protocol of "-1" (semantically equivalent to `"all"`, which is not a valid value here), you must specify a "from_port" and "to_port" equal to 0.  The supported values are defined in the "IpProtocol" argument on the [IpPermission](https://docs.aws.amazon.com/AWSEC2/latest/APIReference/API_IpPermission.html) API reference. This argument is normalized to a lowercase value to match the AWS API requirement when using with Terraform 0.12.x and above, please make sure that the value of the protocol is specified as lowercase when using with older version of Terraform to avoid an issue during upgrade.
 * `security_groups` - (Optional) List of security group Group Names if using
     EC2-Classic, or Group IDs if using a VPC.
 * `self` - (Optional) If true, the security group itself will be added as
