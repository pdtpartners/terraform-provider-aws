package aws

import (
	"fmt"
	"log"
	"math"
	"regexp"
	"strings"

	"github.com/hashicorp/terraform-plugin-sdk/v2/helper/resource"
	"github.com/hashicorp/terraform-plugin-sdk/v2/helper/schema"

	"github.com/aws/aws-sdk-go/aws"
	events "github.com/aws/aws-sdk-go/service/cloudwatchevents"
	"github.com/hashicorp/terraform-plugin-sdk/v2/helper/validation"
	"github.com/terraform-providers/terraform-provider-aws/aws/internal/service/cloudwatchevents/lister"
)

func resourceAwsCloudWatchEventTarget() *schema.Resource {
	return &schema.Resource{
		Create: resourceAwsCloudWatchEventTargetCreate,
		Read:   resourceAwsCloudWatchEventTargetRead,
		Update: resourceAwsCloudWatchEventTargetUpdate,
		Delete: resourceAwsCloudWatchEventTargetDelete,

		Importer: &schema.ResourceImporter{
			State: resourceAwsCloudWatchEventTargetImport,
		},

		Schema: map[string]*schema.Schema{
			"rule": {
				Type:         schema.TypeString,
				Required:     true,
				ForceNew:     true,
				ValidateFunc: validateCloudWatchEventRuleName,
			},

			"target_id": {
				Type:         schema.TypeString,
				Optional:     true,
				Computed:     true,
				ForceNew:     true,
				ValidateFunc: validateCloudWatchEventTargetId,
			},

			"arn": {
				Type:         schema.TypeString,
				Required:     true,
				ValidateFunc: validateArn,
			},

			"input": {
				Type:          schema.TypeString,
				Optional:      true,
				ConflictsWith: []string{"input_path"},
				// We could be normalizing the JSON here,
				// but for built-in targets input may not be JSON
			},

			"input_path": {
				Type:          schema.TypeString,
				Optional:      true,
				ConflictsWith: []string{"input"},
			},

			"role_arn": {
				Type:         schema.TypeString,
				Optional:     true,
				ValidateFunc: validateArn,
			},

			"run_command_targets": {
				Type:     schema.TypeList,
				Optional: true,
				MaxItems: 5,
				Elem: &schema.Resource{
					Schema: map[string]*schema.Schema{
						"key": {
							Type:         schema.TypeString,
							Required:     true,
							ValidateFunc: validation.StringLenBetween(1, 128),
						},
						"values": {
							Type:     schema.TypeList,
							Required: true,
							Elem:     &schema.Schema{Type: schema.TypeString},
						},
					},
				},
			},

			"ecs_target": {
				Type:     schema.TypeList,
				Optional: true,
				MaxItems: 1,
				Elem: &schema.Resource{
					Schema: map[string]*schema.Schema{
						"group": {
							Type:         schema.TypeString,
							Optional:     true,
							ValidateFunc: validation.StringLenBetween(1, 255),
						},
						"launch_type": {
							Type:         schema.TypeString,
							Optional:     true,
							Default:      events.LaunchTypeEc2,
							ValidateFunc: validation.StringInSlice(events.LaunchType_Values(), true),
						},
						"network_configuration": {
							Type:     schema.TypeList,
							Optional: true,
							MaxItems: 1,
							Elem: &schema.Resource{
								Schema: map[string]*schema.Schema{
									"security_groups": {
										Type:     schema.TypeSet,
										Optional: true,
										Elem:     &schema.Schema{Type: schema.TypeString},
									},
									"subnets": {
										Type:     schema.TypeSet,
										Required: true,
										Elem:     &schema.Schema{Type: schema.TypeString},
									},
									"assign_public_ip": {
										Type:     schema.TypeBool,
										Optional: true,
										Default:  false,
									},
								},
							},
						},
						"platform_version": {
							Type:         schema.TypeString,
							Optional:     true,
							ValidateFunc: validation.StringLenBetween(0, 1600),
						},
						"task_count": {
							Type:         schema.TypeInt,
							Optional:     true,
							ValidateFunc: validation.IntBetween(1, math.MaxInt32),
							Default:      1,
						},
						"task_definition_arn": {
							Type:         schema.TypeString,
							Required:     true,
							ValidateFunc: validateArn,
						},
					},
				},
			},

			"batch_target": {
				Type:     schema.TypeList,
				Optional: true,
				MaxItems: 1,
				Elem: &schema.Resource{
					Schema: map[string]*schema.Schema{
						"job_definition": {
							Type:     schema.TypeString,
							Required: true,
						},
						"job_name": {
							Type:     schema.TypeString,
							Required: true,
						},
						"array_size": {
							Type:         schema.TypeInt,
							Optional:     true,
							ValidateFunc: validation.IntBetween(2, 10000),
						},
						"job_attempts": {
							Type:         schema.TypeInt,
							Optional:     true,
							ValidateFunc: validation.IntBetween(1, 10),
						},
					},
				},
			},

			"kinesis_target": {
				Type:     schema.TypeList,
				Optional: true,
				MaxItems: 1,
				Elem: &schema.Resource{
					Schema: map[string]*schema.Schema{
						"partition_key_path": {
							Type:         schema.TypeString,
							Optional:     true,
							ValidateFunc: validation.StringLenBetween(1, 256),
						},
					},
				},
			},

			"sqs_target": {
				Type:     schema.TypeList,
				Optional: true,
				MaxItems: 1,
				Elem: &schema.Resource{
					Schema: map[string]*schema.Schema{
						"message_group_id": {
							Type:     schema.TypeString,
							Optional: true,
						},
					},
				},
			},

			"input_transformer": {
				Type:     schema.TypeList,
				Optional: true,
				MaxItems: 1,
				Elem: &schema.Resource{
					Schema: map[string]*schema.Schema{
						"input_paths": {
							Type:     schema.TypeMap,
							Optional: true,
							Elem:     &schema.Schema{Type: schema.TypeString},
							ValidateFunc: validation.All(
								MapMaxItems(10),
								MapKeysDoNotMatch(regexp.MustCompile(`^AWS.*$`), "input_path must not start with \"AWS\""),
							),
						},
						"input_template": {
							Type:         schema.TypeString,
							Required:     true,
							ValidateFunc: validation.StringLenBetween(1, 8192),
						},
					},
				},
			},
		},
	}
}

func resourceAwsCloudWatchEventTargetCreate(d *schema.ResourceData, meta interface{}) error {
	conn := meta.(*AWSClient).cloudwatcheventsconn

	rule := d.Get("rule").(string)

	var targetId string
	if v, ok := d.GetOk("target_id"); ok {
		targetId = v.(string)
	} else {
		targetId = resource.UniqueId()
		d.Set("target_id", targetId)
	}

	input := buildPutTargetInputStruct(d)

	log.Printf("[DEBUG] Creating CloudWatch Event Target: %s", input)
	out, err := conn.PutTargets(input)
	if err != nil {
		return fmt.Errorf("Creating CloudWatch Event Target failed: %s", err)
	}

	if len(out.FailedEntries) > 0 {
		return fmt.Errorf("Creating CloudWatch Event Target failed: %s",
			out.FailedEntries)
	}

	id := rule + "-" + targetId
	d.SetId(id)

	log.Printf("[INFO] CloudWatch Event Target %q created", d.Id())

	return resourceAwsCloudWatchEventTargetRead(d, meta)
}

func resourceAwsCloudWatchEventTargetRead(d *schema.ResourceData, meta interface{}) error {
	conn := meta.(*AWSClient).cloudwatcheventsconn

	t, err := findEventTargetById(conn, d.Get("target_id").(string), d.Get("rule").(string))
	if err != nil {
		if regexp.MustCompile(" not found$").MatchString(err.Error()) {
			log.Printf("[WARN] Removing CloudWatch Event Target %q because it's gone.", d.Id())
			d.SetId("")
			return nil
		}
		// This should never happen, but it's useful
		// for recovering from https://github.com/hashicorp/terraform/issues/5389
		if isAWSErr(err, "ValidationException", "") {
			log.Printf("[WARN] Removing CloudWatch Event Target %q because it never existed.", d.Id())
			d.SetId("")
			return nil
		}

		if isAWSErr(err, events.ErrCodeResourceNotFoundException, "") {
			log.Printf("[WARN] CloudWatch Event Target (%q) not found. Removing it from state.", d.Id())
			d.SetId("")
			return nil
		}

		return err
	}
	log.Printf("[DEBUG] Found Event Target: %s", t)

	d.Set("arn", t.Arn)
	d.Set("target_id", t.Id)
	d.Set("input", t.Input)
	d.Set("input_path", t.InputPath)
	d.Set("role_arn", t.RoleArn)

	if t.RunCommandParameters != nil {
		if err := d.Set("run_command_targets", flattenAwsCloudWatchEventTargetRunParameters(t.RunCommandParameters)); err != nil {
			return fmt.Errorf("Error setting run_command_targets error: %#v", err)
		}
	}

	if t.EcsParameters != nil {
		if err := d.Set("ecs_target", flattenAwsCloudWatchEventTargetEcsParameters(t.EcsParameters)); err != nil {
			return fmt.Errorf("Error setting ecs_target error: %#v", err)
		}
	}

	if t.BatchParameters != nil {
		if err := d.Set("batch_target", flattenAwsCloudWatchEventTargetBatchParameters(t.BatchParameters)); err != nil {
			return fmt.Errorf("Error setting batch_target error: %#v", err)
		}
	}

	if t.KinesisParameters != nil {
		if err := d.Set("kinesis_target", flattenAwsCloudWatchEventTargetKinesisParameters(t.KinesisParameters)); err != nil {
			return fmt.Errorf("Error setting kinesis_target error: %#v", err)
		}
	}

	if t.SqsParameters != nil {
		if err := d.Set("sqs_target", flattenAwsCloudWatchEventTargetSqsParameters(t.SqsParameters)); err != nil {
			return fmt.Errorf("Error setting sqs_target error: %#v", err)
		}
	}

	if t.InputTransformer != nil {
		if err := d.Set("input_transformer", flattenAwsCloudWatchInputTransformer(t.InputTransformer)); err != nil {
			return fmt.Errorf("Error setting input_transformer error: %#v", err)
		}
	}

	return nil
}

func findEventTargetById(conn *events.CloudWatchEvents, id, rule string) (*events.Target, error) {
	input := &events.ListTargetsByRuleInput{
		Rule:  aws.String(rule),
		Limit: aws.Int64(100), // Set limit to allowed maximum to prevent API throttling
	}
	var result *events.Target

<<<<<<< HEAD
	err := lister.ListTargetsByRulePages(conn, input, func(page *events.ListTargetsByRuleOutput, lastPage bool) bool {
		if page == nil {
			return !lastPage
		}

		for _, t := range page.Targets {
			if id == aws.StringValue(t.Id) {
				result = t
				return false
			}
=======
	for _, t := range out.Targets {
		if aws.StringValue(t.Id) == id {
			return t, nil
>>>>>>> e9cebc6f
		}

		return !lastPage
	})
	if err != nil {
		return nil, err
	}

	if result == nil {
		return nil, fmt.Errorf("CloudWatch Event Target %q (%q) not found", id, rule)
	}
	return result, nil
}

func resourceAwsCloudWatchEventTargetUpdate(d *schema.ResourceData, meta interface{}) error {
	conn := meta.(*AWSClient).cloudwatcheventsconn

	input := buildPutTargetInputStruct(d)

	log.Printf("[DEBUG] Updating CloudWatch Event Target: %s", input)
	_, err := conn.PutTargets(input)
	if err != nil {
		return fmt.Errorf("Updating CloudWatch Event Target failed: %s", err)
	}

	return resourceAwsCloudWatchEventTargetRead(d, meta)
}

func resourceAwsCloudWatchEventTargetDelete(d *schema.ResourceData, meta interface{}) error {
	conn := meta.(*AWSClient).cloudwatcheventsconn

	input := &events.RemoveTargetsInput{
		Ids:  []*string{aws.String(d.Get("target_id").(string))},
		Rule: aws.String(d.Get("rule").(string)),
	}

	output, err := conn.RemoveTargets(input)

	if err != nil {
		return fmt.Errorf("error deleting CloudWatch Event Target (%s): %s", d.Id(), err)
	}

	if output != nil && len(output.FailedEntries) > 0 && output.FailedEntries[0] != nil {
		failedEntry := output.FailedEntries[0]
		return fmt.Errorf("error deleting CloudWatch Event Target (%s): failure entry: %s: %s", d.Id(), aws.StringValue(failedEntry.ErrorCode), aws.StringValue(failedEntry.ErrorMessage))
	}

	return nil
}

func buildPutTargetInputStruct(d *schema.ResourceData) *events.PutTargetsInput {
	e := &events.Target{
		Arn: aws.String(d.Get("arn").(string)),
		Id:  aws.String(d.Get("target_id").(string)),
	}

	if v, ok := d.GetOk("input"); ok {
		e.Input = aws.String(v.(string))
	}
	if v, ok := d.GetOk("input_path"); ok {
		e.InputPath = aws.String(v.(string))
	}

	if v, ok := d.GetOk("role_arn"); ok {
		e.RoleArn = aws.String(v.(string))
	}

	if v, ok := d.GetOk("run_command_targets"); ok {
		e.RunCommandParameters = expandAwsCloudWatchEventTargetRunParameters(v.([]interface{}))
	}
	if v, ok := d.GetOk("ecs_target"); ok {
		e.EcsParameters = expandAwsCloudWatchEventTargetEcsParameters(v.([]interface{}))
	}
	if v, ok := d.GetOk("batch_target"); ok {
		e.BatchParameters = expandAwsCloudWatchEventTargetBatchParameters(v.([]interface{}))
	}

	if v, ok := d.GetOk("kinesis_target"); ok {
		e.KinesisParameters = expandAwsCloudWatchEventTargetKinesisParameters(v.([]interface{}))
	}

	if v, ok := d.GetOk("sqs_target"); ok {
		e.SqsParameters = expandAwsCloudWatchEventTargetSqsParameters(v.([]interface{}))
	}

	if v, ok := d.GetOk("input_transformer"); ok {
		e.InputTransformer = expandAwsCloudWatchEventTransformerParameters(v.([]interface{}))
	}

	input := events.PutTargetsInput{
		Rule:    aws.String(d.Get("rule").(string)),
		Targets: []*events.Target{e},
	}

	return &input
}

func expandAwsCloudWatchEventTargetRunParameters(config []interface{}) *events.RunCommandParameters {

	commands := make([]*events.RunCommandTarget, 0)

	for _, c := range config {
		param := c.(map[string]interface{})
		command := &events.RunCommandTarget{
			Key:    aws.String(param["key"].(string)),
			Values: expandStringList(param["values"].([]interface{})),
		}

		commands = append(commands, command)
	}

	command := &events.RunCommandParameters{
		RunCommandTargets: commands,
	}

	return command
}

func expandAwsCloudWatchEventTargetEcsParameters(config []interface{}) *events.EcsParameters {
	ecsParameters := &events.EcsParameters{}
	for _, c := range config {
		param := c.(map[string]interface{})
		if val, ok := param["group"].(string); ok && val != "" {
			ecsParameters.Group = aws.String(val)
		}
		if val, ok := param["launch_type"].(string); ok && val != "" {
			ecsParameters.LaunchType = aws.String(val)
		}
		if val, ok := param["network_configuration"]; ok {
			ecsParameters.NetworkConfiguration = expandAwsCloudWatchEventTargetEcsParametersNetworkConfiguration(val.([]interface{}))
		}
		if val, ok := param["platform_version"].(string); ok && val != "" {
			ecsParameters.PlatformVersion = aws.String(val)
		}
		ecsParameters.TaskCount = aws.Int64(int64(param["task_count"].(int)))
		ecsParameters.TaskDefinitionArn = aws.String(param["task_definition_arn"].(string))
	}

	return ecsParameters
}
func expandAwsCloudWatchEventTargetEcsParametersNetworkConfiguration(nc []interface{}) *events.NetworkConfiguration {
	if len(nc) == 0 {
		return nil
	}
	awsVpcConfig := &events.AwsVpcConfiguration{}
	raw := nc[0].(map[string]interface{})
	if val, ok := raw["security_groups"]; ok {
		awsVpcConfig.SecurityGroups = expandStringSet(val.(*schema.Set))
	}
	awsVpcConfig.Subnets = expandStringSet(raw["subnets"].(*schema.Set))
	if val, ok := raw["assign_public_ip"].(bool); ok {
		awsVpcConfig.AssignPublicIp = aws.String(events.AssignPublicIpDisabled)
		if val {
			awsVpcConfig.AssignPublicIp = aws.String(events.AssignPublicIpEnabled)
		}
	}

	return &events.NetworkConfiguration{AwsvpcConfiguration: awsVpcConfig}
}

func expandAwsCloudWatchEventTargetBatchParameters(config []interface{}) *events.BatchParameters {
	batchParameters := &events.BatchParameters{}
	for _, c := range config {
		param := c.(map[string]interface{})
		batchParameters.JobDefinition = aws.String(param["job_definition"].(string))
		batchParameters.JobName = aws.String(param["job_name"].(string))
		if v, ok := param["array_size"].(int); ok && v > 1 && v <= 10000 {
			arrayProperties := &events.BatchArrayProperties{}
			arrayProperties.Size = aws.Int64(int64(v))
			batchParameters.ArrayProperties = arrayProperties
		}
		if v, ok := param["job_attempts"].(int); ok && v > 0 && v <= 10 {
			retryStrategy := &events.BatchRetryStrategy{}
			retryStrategy.Attempts = aws.Int64(int64(v))
			batchParameters.RetryStrategy = retryStrategy
		}
	}

	return batchParameters
}

func expandAwsCloudWatchEventTargetKinesisParameters(config []interface{}) *events.KinesisParameters {
	kinesisParameters := &events.KinesisParameters{}
	for _, c := range config {
		param := c.(map[string]interface{})
		if v, ok := param["partition_key_path"].(string); ok && v != "" {
			kinesisParameters.PartitionKeyPath = aws.String(v)
		}
	}

	return kinesisParameters
}

func expandAwsCloudWatchEventTargetSqsParameters(config []interface{}) *events.SqsParameters {
	sqsParameters := &events.SqsParameters{}
	for _, c := range config {
		param := c.(map[string]interface{})
		if v, ok := param["message_group_id"].(string); ok && v != "" {
			sqsParameters.MessageGroupId = aws.String(v)
		}
	}

	return sqsParameters
}

func expandAwsCloudWatchEventTransformerParameters(config []interface{}) *events.InputTransformer {
	transformerParameters := &events.InputTransformer{}

	inputPathsMaps := map[string]*string{}

	for _, c := range config {
		param := c.(map[string]interface{})
		inputPaths := param["input_paths"].(map[string]interface{})

		for k, v := range inputPaths {
			inputPathsMaps[k] = aws.String(v.(string))
		}
		transformerParameters.InputTemplate = aws.String(param["input_template"].(string))
	}
	transformerParameters.InputPathsMap = inputPathsMaps

	return transformerParameters
}

func flattenAwsCloudWatchEventTargetRunParameters(runCommand *events.RunCommandParameters) []map[string]interface{} {
	result := make([]map[string]interface{}, 0)

	for _, x := range runCommand.RunCommandTargets {
		config := make(map[string]interface{})

		config["key"] = aws.StringValue(x.Key)
		config["values"] = flattenStringList(x.Values)

		result = append(result, config)
	}

	return result
}
func flattenAwsCloudWatchEventTargetEcsParameters(ecsParameters *events.EcsParameters) []map[string]interface{} {
	config := make(map[string]interface{})
	if ecsParameters.Group != nil {
		config["group"] = aws.StringValue(ecsParameters.Group)
	}
	if ecsParameters.LaunchType != nil {
		config["launch_type"] = aws.StringValue(ecsParameters.LaunchType)
	}
	config["network_configuration"] = flattenAwsCloudWatchEventTargetEcsParametersNetworkConfiguration(ecsParameters.NetworkConfiguration)
	if ecsParameters.PlatformVersion != nil {
		config["platform_version"] = aws.StringValue(ecsParameters.PlatformVersion)
	}
	config["task_count"] = aws.Int64Value(ecsParameters.TaskCount)
	config["task_definition_arn"] = aws.StringValue(ecsParameters.TaskDefinitionArn)
	result := []map[string]interface{}{config}
	return result
}
func flattenAwsCloudWatchEventTargetEcsParametersNetworkConfiguration(nc *events.NetworkConfiguration) []interface{} {
	if nc == nil {
		return nil
	}

	result := make(map[string]interface{})
	result["security_groups"] = flattenStringSet(nc.AwsvpcConfiguration.SecurityGroups)
	result["subnets"] = flattenStringSet(nc.AwsvpcConfiguration.Subnets)

	if nc.AwsvpcConfiguration.AssignPublicIp != nil {
		result["assign_public_ip"] = aws.StringValue(nc.AwsvpcConfiguration.AssignPublicIp) == events.AssignPublicIpEnabled
	}

	return []interface{}{result}
}

func flattenAwsCloudWatchEventTargetBatchParameters(batchParameters *events.BatchParameters) []map[string]interface{} {
	config := make(map[string]interface{})
	config["job_definition"] = aws.StringValue(batchParameters.JobDefinition)
	config["job_name"] = aws.StringValue(batchParameters.JobName)
	if batchParameters.ArrayProperties != nil {
		config["array_size"] = int(aws.Int64Value(batchParameters.ArrayProperties.Size))
	}
	if batchParameters.RetryStrategy != nil {
		config["job_attempts"] = int(aws.Int64Value(batchParameters.RetryStrategy.Attempts))
	}
	result := []map[string]interface{}{config}
	return result
}

func flattenAwsCloudWatchEventTargetKinesisParameters(kinesisParameters *events.KinesisParameters) []map[string]interface{} {
	config := make(map[string]interface{})
	config["partition_key_path"] = aws.StringValue(kinesisParameters.PartitionKeyPath)
	result := []map[string]interface{}{config}
	return result
}

func flattenAwsCloudWatchEventTargetSqsParameters(sqsParameters *events.SqsParameters) []map[string]interface{} {
	config := make(map[string]interface{})
	config["message_group_id"] = aws.StringValue(sqsParameters.MessageGroupId)
	result := []map[string]interface{}{config}
	return result
}

func flattenAwsCloudWatchInputTransformer(inputTransformer *events.InputTransformer) []map[string]interface{} {
	config := make(map[string]interface{})
	inputPathsMap := make(map[string]string)
	for k, v := range inputTransformer.InputPathsMap {
		inputPathsMap[k] = aws.StringValue(v)
	}
	config["input_template"] = aws.StringValue(inputTransformer.InputTemplate)
	config["input_paths"] = inputPathsMap

	result := []map[string]interface{}{config}
	return result
}

func resourceAwsCloudWatchEventTargetImport(d *schema.ResourceData, meta interface{}) ([]*schema.ResourceData, error) {
	idParts := strings.SplitN(d.Id(), "/", 2)
	if len(idParts) != 2 || idParts[0] == "" || idParts[1] == "" {
		return nil, fmt.Errorf("unexpected format (%q), expected <rule-name>/<target-id>", d.Id())
	}

	ruleName := idParts[0]
	targetName := idParts[1]

	d.Set("target_id", targetName)
	d.Set("rule", ruleName)
	d.SetId(ruleName + "-" + targetName)

	return []*schema.ResourceData{d}, nil
}<|MERGE_RESOLUTION|>--- conflicted
+++ resolved
@@ -104,7 +104,7 @@
 							Type:         schema.TypeString,
 							Optional:     true,
 							Default:      events.LaunchTypeEc2,
-							ValidateFunc: validation.StringInSlice(events.LaunchType_Values(), true),
+							ValidateFunc: validation.StringInSlice(events.LaunchType_Values(), false),
 						},
 						"network_configuration": {
 							Type:     schema.TypeList,
@@ -348,7 +348,6 @@
 	}
 	var result *events.Target
 
-<<<<<<< HEAD
 	err := lister.ListTargetsByRulePages(conn, input, func(page *events.ListTargetsByRuleOutput, lastPage bool) bool {
 		if page == nil {
 			return !lastPage
@@ -359,11 +358,6 @@
 				result = t
 				return false
 			}
-=======
-	for _, t := range out.Targets {
-		if aws.StringValue(t.Id) == id {
-			return t, nil
->>>>>>> e9cebc6f
 		}
 
 		return !lastPage
